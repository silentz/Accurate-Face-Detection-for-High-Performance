--- conflicted
+++ resolved
@@ -302,11 +302,7 @@
                                                   downsampling_factor=downsampling_factor,
                                                   aspect_ratios=[1.25],
                                                   scales=[2, 2 * np.sqrt(2)],
-<<<<<<< HEAD
-                                                  base_size=256)
-=======
                                                   base_size=1)
->>>>>>> 8e311846
             level_anchors = level_anchors.to(device)
 
             # shape anchors correctly
